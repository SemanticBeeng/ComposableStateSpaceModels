--- conflicted
+++ resolved
@@ -63,12 +63,7 @@
     * Perturb a parameter tree with independent Gaussian noise, with variance delta
     */
   def perturb(delta: Double): Parameters => Rand[Parameters] = p => {
-<<<<<<< HEAD
     Tree.traverse(p)((y: ParamNode) => traverseRand(y)(Gaussian(_, sqrt(delta))))
-=======
-    p traverse ((y: ParamNode) => Gaussian(0.0, sqrt(delta)).
-      map (i => map(y)(x => x + i)))
->>>>>>> 8b72d1ab
   }
 
   /**
