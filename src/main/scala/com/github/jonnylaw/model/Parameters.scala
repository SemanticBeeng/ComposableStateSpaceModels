--- conflicted
+++ resolved
@@ -2,7 +2,6 @@
 
 import breeze.linalg.{DenseMatrix, DenseVector}
 import breeze.stats.distributions.{Rand, Gaussian, MultivariateGaussian}
-import breeze.stats.distributions.Rand._
 import breeze.numerics.exp
 import cats._
 import cats.implicits._
@@ -33,8 +32,8 @@
   }
 
   def flatten: Vector[Double] = scale match {
-    case Some(v) => initParams.flatten ++ Vector(v) ++ sdeParam.flatten
-    case None => initParams.flatten ++ sdeParam.flatten
+    case Some(v) => Vector(v) ++ sdeParam.flatten
+    case None => sdeParam.flatten
   }
 
   def perturb(delta: Double): Rand[Parameters] = {
@@ -71,19 +70,10 @@
 }
 
 case object EmptyParameter extends Parameters {
-<<<<<<< HEAD
   def perturb(delta: Double): Rand[Parameters] = Rand.always(Parameters.emptyParameter)
   def perturbIndep(delta: Array[Double]): Rand[Parameters] = Rand.always(Parameters.emptyParameter)
-  def sum(that: Parameters): Try[Parameters] = Success(Parameters.emptyParameter)
-=======
-  def perturb(delta: Double): Rand[Parameters] = always(EmptyParameter)
-  def perturbIndep(delta: Array[Double]): Rand[Parameters] = always(EmptyParameter)
-  def sum(that: Parameters): Try[Parameters] = that match {
-    case EmptyParameter => Success(EmptyParameter)
-    case _ => Failure(throw new Exception("Can't add $that to EmptyParameter"))
-  }
+  def sum(that: Parameters): Try[Parameters] = Success(that)
   def flatten = Vector()
->>>>>>> 4296ee6f
 }
 
 object Parameters {
