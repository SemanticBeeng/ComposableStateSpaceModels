--- conflicted
+++ resolved
@@ -14,20 +14,11 @@
   type Time = Double
   type TimeIncrement = Double
   type LogLikelihood = Double
-<<<<<<< HEAD
   type UnparamModel = Reader[Parameters, Model]
   type UnparamSde = Reader[SdeParameter, Sde]
   type StepFunction = (SdeParameter) => (State, TimeIncrement) => Rand[State]
   type State = Tree[DenseVector[Double]]
   type Resample[A] = (Seq[A], Seq[LogLikelihood]) => Seq[A]
-=======
-  type StepFunction = SdeParameter => (State, TimeIncrement) => Rand[State]
-
-  type Attempt[A] = Either[Throwable, A]
-
-  implicit def bool2obs(b: Boolean): Observation = if (b) 1.0 else 0.0
-  implicit def obs2bool(o: Observation): Boolean = if (o == 0.0) false else true
->>>>>>> 4296ee6f
 
   implicit def randMonad = new Monad[Rand] {
     def pure[A](x: A): Rand[A] = always(x)
@@ -38,7 +29,7 @@
     }
   }
 
-<<<<<<< HEAD
+
   implicit def numericDenseVector = new Numeric[DenseVector[Double]] {
     def fromInt(x: Int): DenseVector[Double] = DenseVector(x.toDouble)
     def minus(x: DenseVector[Double],y: DenseVector[Double]): DenseVector[Double] = x - y
@@ -112,13 +103,4 @@
   implicit def fromProcess[F[_], A](iter: Process[A]): Stream[F, A] = {
     Stream.unfold(iter.step){ case (a, p) => Some((a, p.step)) }
   }
-=======
-  // implicit def randTraverse = new Traverse[Rand] {
-  //   def traverse[G[_], A, B](fa: Rand[A])(f: A => G[B])(implicit ev: Applicative[G]): G[Rand[B]] = ???
-
-  //   def foldLeft[A, B](fa: Rand[A], b: B)(f: (B, A) => B): B = ???
-  //   def foldRight[A, B](fa: Rand[A], lb: Eval[B])(f: (A, Eval[B]) => Eval[B]): Eval[B] = ???
-
-  // }
->>>>>>> 4296ee6f
 }