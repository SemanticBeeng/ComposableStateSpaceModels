--- conflicted
+++ resolved
@@ -69,25 +69,8 @@
     val mll = filter.llFilter(data)(particles) _
     val mh = ParticleMetropolis(mll, initParams, Parameters.perturb(delta))
 
-<<<<<<< HEAD
     runPmmhToFile(s"PoissonTraffic-$delta-$particles", 4,
       initParams, mll, Parameters.perturb(delta), iters)
-=======
-    val out = FileIO.toPath(Paths.get("./PoissonTrafficMCMC.csv"))
-
-    val graph = RunnableGraph.fromGraph(GraphDSL.create() { implicit builder =>
-      val bcast = builder.add(Broadcast[MetropState](2))
-      
-      mh.itersAkka ~> bcast
-      bcast ~> monitorStream(1000, 1) ~> Sink.ignore
-
-      bcast ~> Flow[MetropState].take(iters) ~> Flow[MetropState].map(p => ByteString(s"$p\n")) ~> out
-
-      ClosedShape
-    })
-
-    graph.run()
->>>>>>> c8caf3e0
   }
 }
 
@@ -126,27 +109,10 @@
     val filter = FilterLgcp(unparamMod, ParticleFilter.multinomialResampling, 0, data.map(_.t).min)
     val mll = filter.llFilter(data)(particles) _
     val mh = ParticleMetropolis(mll, initParams, Parameters.perturb(delta))
-<<<<<<< HEAD
+
 
     runPmmhToFile(s"LgcpTraffic-$delta-$particles", 4,
       initParams, mll, Parameters.perturb(delta), iters)
-=======
-
-    val out = FileIO.toPath(Paths.get("./LgcpCarsMCMC.csv"))
-
-    val graph = RunnableGraph.fromGraph(GraphDSL.create() { implicit builder =>
-      val bcast = builder.add(Broadcast[MetropState](2))
-      
-      mh.itersAkka ~> bcast
-      bcast ~> monitorStream(1000, 1) ~> Sink.ignore
-
-      bcast ~> Flow[MetropState].take(iters) ~> Flow[MetropState].map(p => ByteString(s"$p\n")) ~> out
-
-      ClosedShape
-    })
-
-    graph.run()
->>>>>>> c8caf3e0
   }
 }
 
