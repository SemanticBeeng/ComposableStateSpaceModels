---
title: "Simulating from a Model"
---

In order to test inference algorithms such as the particle filter and the PMMH algorithm, it is useful to simulate data from models. A partially observed Markov process (POMP) model has an observed layer, and hence an observation distribution, along with a linking function (which translates the latent variables into the parameter space of the observation distribution). There is an associated latent layer which isn't observed and controls the observations of the process, the latent layer is a Markov process, meaning each future realisation of the process is independent of the past realisations given the present realisation. The observation at time $t$ is dependent on the latent state at time $t$. 

# Simulating the Latent State

The state space of partially observed Markov process (POMP) models are a type of continuous time Markov processes called [diffusion processes](https://en.wikipedia.org/wiki/Diffusion_process). These processes are governed by stochastic differential equations (SDE) and can be simulated recursively from an initial value; since the Markov property ensures the process is only dependent on the the previous realisation of the state.

## Simulating Generalised Brownian Motion

To simulate generalised Brownian motion, governed by the following SDE:

$$\textrm{d}X(t) = \mu \textrm{d}t + \sigma \textrm{d}W(t),$$

we can use the provided function `simSdeStream`:

```scala
val p = BrownianParameter(mu = 0.1, sigma = 1.0)
val initialState = LeafState(Gaussian(6.0, 1.0).draw)

val sims = simSdeStream(
    x0 = initialState, t0 = 0.0, 
    totalIncrement = 300.0, precision = 1, stepBrownian(p)).toVector
```

First we specify the parameters needed for the for the generalised Brownian motion solution `stepBrownian`, then we specify the `initialState`. The function `simSdeStream` requires the initial time, `t0`, the total time increment, `totalIncrement`, the precision, which is translated into a timestep `dt = math.pow(10, -precision)` and the step function. This will simulate generalised Brownian motion on an even grid.

### Simulating with irregular timesteps

Step functions can be used to simulate on an arbitrary grid, there is a function provided which accepts a list of times, `List[Time]` which can be used to simulate realisation of a diffusion process with irregular timesteps. `Time` is a synonym for `Double`.

```scala
val p = BrownianParameter(mu = 0.1, sigma = 1.0)
val x0 = LeafState(Gaussian(0.0, 3.0).draw)
val times: List[Time] = (63.0 to 250.5 by 0.5).toList

simSdeIrregular(x0, times, stepBrownian(p))
```

```{r brownianMotionIrregular, echo=FALSE, message=FALSE}
## 
```

# Simulating from a Fully Specified Model

In order to add additional structure to the model, there is a linear transformation function, `f` which can be used to add seasonality to the latent variables. The model is represented in the DAG below:

```{r bigdag, engine = "tikz", fig.cap = "Representation of a POMP model as a Directed Acyclic Graph (DAG)", echo=FALSE, fig.align='center'}
\usetikzlibrary{shapes,arrows}
\usetikzlibrary{backgrounds}
\usetikzlibrary{positioning}
<<<<<<< HEAD
=======
\resizebox{12cm}{8cm}{
>>>>>>> d32220ee
  \begin{tikzpicture}[node distance = 2cm, auto]
    \tikzstyle{line} = [draw, -latex]
    \tikzstyle{state} = [draw, circle, text width=1.3cm, align=center]
    \tikzstyle{detstate} = [draw, double, circle, text width=1.3cm, align=center]
  
      % Place nodes
      \node (1) {};
      \node [state, right of=1] (2) {$\textbf{x}(t_{i-1})$};
      \node [state, right of=2, node distance=3cm] (3) {$\textbf{x}(t_i)$};
      \node [state, right of=3, node distance=3cm] (4) {$\textbf{x}(t_{i+1})$};
      \node [right of=4, align=center, node distance=2cm] (5) {};
      \node [detstate, below of=2,node distance=3cm] (6) {$\eta(t_{i-1})$};
      \node [detstate, below of=3,node distance=3cm] (7) {$\eta(t_{i})$};
      \node [detstate, below of=4, node distance=3cm] (8) {$\eta(t_{i+1})$};
      \node [state, below of=6, node distance=3cm] (9) {$y(t_{i-1})$};
      \node [state, below of=7, node distance=3cm] (10) {$y(t_i)$};
      \node [state, below of=8, node distance=3cm] (11) {$y(t_{i+1})$};
      
      % Draw edges 
      \path [line] (2) -- (3);
      \path [line] (3) -- (4);
      \path [line] (1) -- (2);
      \path [line] (4) -- (5);
      \path [line] (2) -- (6);
      \path [line] (3) -- (7);
      \path [line] (4) -- (8);
      \path [line] (6) -- (9);
      \path [line] (7) -- (10);
      \path [line] (8) -- (11);
      
      % label arrows
      \node [above right=0.1cm and -0.1cm of 2, node distance=1.5cm] {$p(\textbf{x}(t_i)|\textbf{x}(t_{i-1}))$};
      \node [above right=0.1cm and -0.1cm of 3, node distance=1.5cm] {$p(\textbf{x}(t_{i+1})|\textbf{x}(t_i))$};
      \node [rectangle, below of=2, node distance=1.5cm, fill=white] {$g(F_{t_{i-1}}^T \textbf{x}(t_{i-1}))$};
      \node [rectangle, below of=3, node distance=1.5cm, fill=white] {$g(F_{t_i}^T \textbf{x}(t_i))$};
      \node [rectangle, below of=4, node distance=1.5cm, fill=white] {$g(F_{t_{i+1}}^T \textbf{x}(t_{i+1}))$};
      \node [rectangle, below of=6, node distance=1.5cm, fill=white] {$\pi(y(t_{i-1})|\eta(t_{i-1}))$};
      \node [rectangle, below of=7, node distance=1.5cm, fill=white] {$\pi(y(t_i)|\eta(t_{i}))$};
      \node [rectangle, below of=8, node distance=1.5cm, fill=white] {$\pi(y(t_{i+1})|\eta(t_{i+1}))$};
      
  \end{tikzpicture}

```

## Simulate from a single model

Here, we simulate from a model with a Bernoulli observation distribution, the parameter of the Bernoulli distribution is `p`, a probability which must lie between zero and one. The linking function for the Bernoulli model is the logistic function, `1.0/(1 + exp(-x))`. The parameters are represented by a `LeafParameter`, this is made clear when [[composing models|Composing-Models]], as parameters of two models combine to form a `BranchParameter` and a binary tree. 

The `LeafParameter` is made from a parameter representing the initial state, an optional scale parameter for observation densities which require this (Normal, Students-T etc) and the parameters of the Markov transition kernel.

The model is declared unparameterised, as a function from `Parameters => Model`, it is paired with a step function representing the solution to a Stochastic Differential Equation, in this case, the [Ornstein-Uhlenbeck Process](https://en.wikipedia.org/wiki/Ornstein%E2%80%93Uhlenbeck_process).

```scala
val p = LeafParameter(
    GaussianParameter(6.0, 1.0),
    None,
    OrnsteinParameter(theta = 1.0, alpha = 0.05, sigma = 1.0))
val mod = BernoulliModel(stepOrnstein)

val times = (1.0 to 100.0 by 1.0).toList
val sims = simData(times, mod(p))
```

Note that any list of times can be supplied to `simData`, simulation and inference supports irregular observation times.

## Simulating from a Composed Model

A composed model is represented in the directed acyclic graph below:

```{r composeddag, engine = "tikz", fig.cap = "Representation of a Composed POMP model as a Directed Acyclic Graph (DAG)", echo=FALSE, fig.align='center'}
\usetikzlibrary{shapes,arrows}
\usetikzlibrary{backgrounds}
\usetikzlibrary{positioning}
<<<<<<< HEAD

=======
\resizebox{12cm}{8cm}{
>>>>>>> d32220ee
  \tikzstyle{line} = [draw, -latex]
  \tikzstyle{state} = [draw, circle, text width=1.5cm, align=center]
  \tikzstyle{detstate} = [draw, double, circle, text width=1.5cm, align=center]
  
  \begin{tikzpicture}[node distance = 2cm, auto]
  
      \node (1) {};
      \node [state, right of=1] (2) {$\textbf{x}^{(2)}(t_{i-1})$};
      \node [state, right of=2, node distance=3cm] (3) {$\textbf{x}^{(2)}(t_i)$};
      \node [state, right of=3, node distance=3cm] (4) {$\textbf{x}^{(2)}(t_{i+1})$};
      \node [right of=4, align=center] (5) {};
      \node [detstate, below of=2,node distance=3cm] (6) {$\eta(t_{i-1})$};
      \node [detstate, below of=3,node distance=3cm] (7) {$\eta(t_i)$};
      \node [detstate, below of=4, node distance=3cm] (8) {$\eta(t_{i+1})$};
      \node [state, below of=6, node distance=3cm] (9) {$y(t_{i-1})$};
      \node [state, below of=7, node distance=3cm] (10) {$y(t_i)$};
      \node [state, below of=8, node distance=3cm] (11) {$y(t_{i+1})$};
      \node [state, above of=2] (12) {$\textbf{x}^{(1)}(t_{i-1})$};
      \node [state, right of=12, node distance=3cm] (13) {$\textbf{x}^{(1)}(t_i)$};
      \node [state, right of=13, node distance=3cm] (14) {$\textbf{x}^{(1)}(t_{i+1})$};
      \node [right of=14] (15) {};
      \node [left of=12] (16) {};
      
      % Draw edges 
      \draw [->] (12) to[out=225, in=135] (6);
      \draw [->] (13) to[out=225, in=135] (7);
      \draw [->] (14) to[out=225, in=135] (8);
      \path [line] (2) -- (3);
      \path [line] (3) -- (4);
      \path [line] (1) -- (2);
      \path [line] (4) -- (5);
      \path [line] (2) -- (6);
      \path [line] (3) -- (7);
      \path [line] (4) -- (8);
      \path [line] (6) -- (9);
      \path [line] (7) -- (10);
      \path [line] (8) -- (11);
      \path [line] (12) -- (13);
      \path [line] (13) -- (14);
      \path [line] (14) -- (15);
      \path [line] (16) -- (12);
      
      % label arrows
      \node [above right=-0.4cm and 0.5cm of 2, node distance=1.5cm, fill=white] {$p_2$};
      \node [above right=-0.4cm and 0.5cm of 3, node distance=1.5cm, fill=white] {$p_2$};
      \node [above right=-0.4cm and 0.5cm of 12, node distance=1.5cm, fill=white] {$p_1$};
      \node [above right=-0.4cm and 0.5cm of 13, node distance=1.5cm, fill=white] {$p_1$};
      \node [rectangle, below=0.3cm of 2, fill=white] {$g_1(F^{(3)T}_{t_{i-1}} \textbf{x}^{(3)}(t_{i-1}))$};
      \node [rectangle, below=0.3cm of 3, fill=white] {$g_1(F^{(3)T}_{t_i} \textbf{x}^{(3)}(t_i))$};
      \node [rectangle, below=0.3cm of 4, fill=white] {$g_1(F^{(3)T}_{t_{i+1}} \textbf{x}^{(3)}_{t_{i+1}})$};
      \node [rectangle, below of=6, node distance=1.5cm, fill=white] {$\pi_1(y(t_{i-1})|\eta(t_{i-1}))$};
      \node [rectangle, below of=7, node distance=1.5cm, fill=white] {$\pi_1(y(t_{i})|\eta(t_{i}))$};
      \node [rectangle, below of=8, node distance=1.5cm, fill=white] {$\pi_1(y(t_{i+1})|\eta(t_{i+1}))$};
  \end{tikzpicture}
```

## Simulating from the Log-Gaussian Cox-Proces

The Log-Gaussian Cox-Process must be simulated from using the `simLGCP`.

```scala
  val params = LeafParameter(
    GaussianParameter(1.0, 1.0),
    None,
    OrnsteinParameter(1.0, 0.1, 0.4))

  val mod = LogGaussianCox(stepOrnstein)

  val sims = simLGCP(0.0, 3.0, mod(params), 2)
```

# Simulating from a Model as a Stream

In order to test the inference algorithms, it is useful to simulate data from the models, but in the format we expect to receive the real data. [Akka Streams](http://akka.io/) provide a suitable way to model real-world streams as they can be used to query web services, databases and read files or simply simulate from models.

```scala
  import model.Parameters._
  import model.POMP.BernoulliModel
  import model.StateSpace.stepOrnstein
  import model.SimData._

  import akka.actor.ActorSystem
  import akka.stream.ActorMaterializer
  import akka.stream.scaladsl._
  import scala.concurrent.ExecutionContext.Implicits.global

  implicit val system = ActorSystem("SimulateBernoulliOnline")
  implicit val materializer = ActorMaterializer()

  val p = LeafParameter(
    GaussianParameter(6.0, 1.0),
    None,
    OrnsteinParameter(theta = 6.0, alpha = 0.05, sigma = 1.0))
  
  val mod = BernoulliModel(stepOrnstein)(p)

  val sims = simStream(mod, precision = 0, t0 = 0.0)
```

`simStream` uses the `unfold` method which constructs an infinite stream starting from a zero value, the stream will terminate if it receives a `None`, the function signature is:

```scala
def unfold[S, E](s: S)(f: S => Option[(S, E)]): Source[E, NotUsed]
```

`s` represents the zero value, in our case a simulation from the initial state represented by `Gaussian(6.0, 1.0)`, along with a simulated observation and time, `t0 = 0.0`. The function `f` maps to an `Option` containing a tuple, the first element of the tuple is passed to `f` for each subsequent iteration, as long as the `Option` returns `Some` the stream will iterate. 

## Practicalities of working with streaming data

Now we can print this infinite stream of simulations to the console, or write them to a file, or use a particle filter to perform inference. However, if we try printing the stream to the console we can't see the numbers as they fly past, how about throttling the stream:

```scala
import scala.concurrent.duration._

val throttled = sims.
  zip(Source.tick(1 second, 1 second, ())).
  map { case (s,_) => s }.
  runForeach(println)
```

This pipeline zips a ticking `Source` of `Unit`, then discards the unit and prints each observation on a new line. This will print a new observation each second, forever. We can also limit the number of items we generate using `take`:

```scala
throttled.
  take(100).
  runForeach(println)
```

Another option is thinning the stream, discarding every other simulation:

```scala
throttled.
  zip(Source.from(1)).
  filter { case (_, i) => i % 2 == 0 }.
  map { case (a, _) => a }.
  runForeach(println)
```

The [particle filter](The-Particle-Filter) can be applied to a data stream in order to perform statistical inference.<|MERGE_RESOLUTION|>--- conflicted
+++ resolved
@@ -51,10 +51,6 @@
 \usetikzlibrary{shapes,arrows}
 \usetikzlibrary{backgrounds}
 \usetikzlibrary{positioning}
-<<<<<<< HEAD
-=======
-\resizebox{12cm}{8cm}{
->>>>>>> d32220ee
   \begin{tikzpicture}[node distance = 2cm, auto]
     \tikzstyle{line} = [draw, -latex]
     \tikzstyle{state} = [draw, circle, text width=1.3cm, align=center]
@@ -96,7 +92,6 @@
       \node [rectangle, below of=8, node distance=1.5cm, fill=white] {$\pi(y(t_{i+1})|\eta(t_{i+1}))$};
       
   \end{tikzpicture}
-
 ```
 
 ## Simulate from a single model
@@ -128,11 +123,6 @@
 \usetikzlibrary{shapes,arrows}
 \usetikzlibrary{backgrounds}
 \usetikzlibrary{positioning}
-<<<<<<< HEAD
-
-=======
-\resizebox{12cm}{8cm}{
->>>>>>> d32220ee
   \tikzstyle{line} = [draw, -latex]
   \tikzstyle{state} = [draw, circle, text width=1.5cm, align=center]
   \tikzstyle{detstate} = [draw, double, circle, text width=1.5cm, align=center]
